﻿// Itinero - Routing for .NET
// Copyright (C) 2016 Abelshausen Ben
// 
// This file is part of Itinero.
// 
// Itinero is free software: you can redistribute it and/or modify
// it under the terms of the GNU General Public License as published by
// the Free Software Foundation, either version 2 of the License, or
// (at your option) any later version.
// 
// Itinero is distributed in the hope that it will be useful,
// but WITHOUT ANY WARRANTY; without even the implied warranty of
// MERCHANTABILITY or FITNESS FOR A PARTICULAR PURPOSE. See the
// GNU General Public License for more details.
// 
// You should have received a copy of the GNU General Public License
// along with Itinero. If not, see <http://www.gnu.org/licenses/>.

using Itinero.Algorithms.Contracted;
using Itinero.Algorithms.Contracted.Witness;
using Itinero.Attributes;
using Itinero.Graphs.Directed;
using Itinero.Data.Network.Restrictions;
using Itinero.Data.Contracted.Edges;
using Itinero.Data.Contracted;
using System.Collections.Generic;
using System;
using Itinero.Profiles;
using Itinero.Algorithms.Weights;
using Itinero.Algorithms;
using Itinero.Graphs;
using Itinero.Data.Network;
using Itinero.Algorithms.Search.Hilbert;
using Itinero.LocalGeo;
using Itinero;

namespace Itinero
{
    /// <summary>
    /// Contains extension methods for the router db.
    /// </summary>
    public static class RouterDbExtensions
    {
        /// <summary>
        /// Creates a new contracted graph and adds it to the router db for the given profile.
        /// </summary>
        public static void AddContracted(this RouterDb db, Profiles.ProfileDefinition profileDefinition, bool forceEdgeBased = false)
        {
            db.AddContracted<float>(profileDefinition, profileDefinition.Default().DefaultWeightHandlerCached(db), forceEdgeBased);
        }

        /// <summary>
        /// Creates a new contracted graph and adds it to the router db for the given profile.
        /// </summary>
        public static void AddContracted<T>(this RouterDb db, Profiles.ProfileDefinition profileDefinition, WeightHandler<T> weightHandler, bool forceEdgeBased = false)
            where T : struct
        {
            // create the raw directed graph.
            ContractedDb contractedDb = null;

            lock (db)
            {
                if (forceEdgeBased)
                { // edge-based is needed when complex restrictions found.
                    var contracted = new DirectedDynamicGraph(weightHandler.DynamicSize);
                    var directedGraphBuilder = new Itinero.Algorithms.Contracted.EdgeBased.DirectedGraphBuilder<T>(db.Network.GeometricGraph.Graph, contracted,
                        weightHandler);
                    directedGraphBuilder.Run();

                    // contract the graph.
                    var priorityCalculator = new Itinero.Algorithms.Contracted.EdgeBased.EdgeDifferencePriorityCalculator<T>(contracted, weightHandler,
                        new Itinero.Algorithms.Contracted.EdgeBased.Witness.DykstraWitnessCalculator<T>(weightHandler, int.MaxValue));
                    priorityCalculator.DifferenceFactor = 5;
                    priorityCalculator.DepthFactor = 5;
                    priorityCalculator.ContractedFactor = 8;
                    var hierarchyBuilder = new Itinero.Algorithms.Contracted.EdgeBased.HierarchyBuilder<T>(contracted, priorityCalculator,
                            new Itinero.Algorithms.Contracted.EdgeBased.Witness.DykstraWitnessCalculator<T>(weightHandler, int.MaxValue), weightHandler, db.GetGetRestrictions(profileDefinition, null));
                    hierarchyBuilder.Run();

                    contractedDb = new ContractedDb(contracted);
                }
                else
                { // vertex-based is ok when no complex restrictions found.
                    var contracted = new DirectedMetaGraph(ContractedEdgeDataSerializer.Size, weightHandler.MetaSize);
                    var directedGraphBuilder = new DirectedGraphBuilder<T>(db.Network.GeometricGraph.Graph, contracted, weightHandler);
                    directedGraphBuilder.Run();

                    // contract the graph.
                    var priorityCalculator = new EdgeDifferencePriorityCalculator(contracted,
                        new DykstraWitnessCalculator(int.MaxValue));
                    priorityCalculator.DifferenceFactor = 5;
                    priorityCalculator.DepthFactor = 5;
                    priorityCalculator.ContractedFactor = 8;
                    var hierarchyBuilder = new HierarchyBuilder<T>(contracted, priorityCalculator,
                            new DykstraWitnessCalculator(int.MaxValue), weightHandler);
                    hierarchyBuilder.Run();

                    contractedDb = new ContractedDb(contracted);
                }
            }

            // add the graph.
            lock(db)
            {
                db.AddContracted(profileDefinition, contractedDb);
            }
        }

        /// <summary>
        /// Returns true if all of the given profiles are supported.
        /// </summary>
        /// <returns></returns>
        public static bool SupportsAll(this RouterDb db, params Profiles.Profile[] profiles)
        {
            for (var i = 0; i < profiles.Length; i++)
            {
                if (!db.Supports(profiles[i]))
                {
                    return false;
                }
            }
            return true;
        }

        /// <summary>
        /// Returns true if the given profile is supported.
        /// </summary>
        public static bool Supports(this RouterDb db, Profiles.Profile profile)
        {
            return db.Supports(profile.Name);
        }

        /// <summary>
        /// Returns one attribute collection containing both the profile and meta tags.
        /// </summary>
        public static IAttributeCollection GetProfileAndMeta(this RouterDb db, uint profileId, uint meta)
        {
            var tags = new AttributeCollection();

            var metaTags = db.EdgeMeta.Get(meta);
            if (metaTags != null)
            {
                tags.AddOrReplace(metaTags);
            }

            var profileTags = db.EdgeProfiles.Get(profileId);
            if (profileTags != null)
            {
                tags.AddOrReplace(profileTags);
            }

            return tags;
        }

        /// <summary>
        /// Returns true if this db contains restrictions for the given vehicle type.
        /// </summary>
        public static bool HasRestrictions(this RouterDb db, string vehicleType)
        {
            RestrictionsDb restrictions;
            return db.TryGetRestrictions(vehicleType, out restrictions);
        }

        /// <summary>
        /// Returns true if this db contains complex restrictions for the given vehicle type.
        /// </summary>
        public static bool HasComplexRestrictions(this RouterDb db, string vehicleType)
        {
            RestrictionsDb restrictions;
            if (db.TryGetRestrictions(vehicleType, out restrictions))
            {
                return restrictions.HasComplexRestrictions;
            }
            return false;
        }

        /// <summary>
        /// Returns true if this db contains complex restrictions for the given vehicle types.
        /// </summary>
        public static bool HasComplexRestrictions(this RouterDb db, IEnumerable<string> vehicleTypes)
        {
            if (db.HasComplexRestrictions(string.Empty))
            {
                return true;
            }
            foreach(var vehicleType in vehicleTypes)
            {
                if (db.HasComplexRestrictions(vehicleType))
                {
                    return true;
                }
            }
            return false;
        }

        /// <summary>
        /// Returns true if this db contains complex restrictions for the given profile.
        /// </summary>
        public static bool HasComplexRestrictions(this RouterDb db, Profiles.ProfileDefinition profileDefinition)
        {
<<<<<<< HEAD
            return db.HasComplexRestrictions(profileDefinition.VehicleType);
=======
            return db.HasComplexRestrictions(profile.VehicleTypes);
>>>>>>> 17253cb6
        }

        /// <summary>
        /// Gets the get restriction function for the given profile.
        /// </summary>
        /// <param name="db">The router db.</param>
        /// <param name="profile">The vehicle profile.</param>
        /// <param name="first">When true, only restrictions starting with given vertex, when false only restrictions ending with given vertex already reversed, when null all restrictions are returned.</param>
        public static Func<uint, IEnumerable<uint[]>> GetGetRestrictions(this RouterDb db, Profiles.ProfileDefinition profileDefinition, bool? first)
        {
<<<<<<< HEAD
            var vehicleTypes = new List<string>(profileDefinition.VehicleType);
=======
            var vehicleTypes = new List<string>(profile.VehicleTypes);
>>>>>>> 17253cb6
            vehicleTypes.Insert(0, string.Empty);
            return (vertex) =>
            {
                var restrictionList = new List<uint[]>();
                for (var i = 0; i < vehicleTypes.Count; i++)
                {
                    RestrictionsDb restrictionsDb;
                    if (db.TryGetRestrictions(vehicleTypes[i], out restrictionsDb))
                    {
                        var enumerator = restrictionsDb.GetEnumerator();
                        if (enumerator.MoveTo(vertex))
                        {
                            while (enumerator.MoveNext())
                            {
                                if (first.HasValue && first.Value)
                                {
                                    if (enumerator[0] == vertex)
                                    {
                                        restrictionList.Add(enumerator.ToArray());
                                    }
                                }
                                else if (first.HasValue && !first.Value)
                                {
                                    if (enumerator[(int)enumerator.Count - 1] == vertex)
                                    {
                                        var array = enumerator.ToArray();
                                        array.Reverse();
                                        restrictionList.Add(array);
                                    }
                                }
                                else
                                {
                                    restrictionList.Add(enumerator.ToArray());
                                }
                            }
                        }
                    }
                }
                return restrictionList;
            };
        }
        
        /// <summary>
        /// Builds an edge path from a path consisiting of only vertices.
        /// </summary>
        public static EdgePath<T> BuildEdgePath<T>(this RouterDb routerDb, WeightHandler<T> weightHandler, RouterPoint source, RouterPoint target, List<uint> vertexPath)
            where T : struct
        {
            if (vertexPath == null || vertexPath.Count == 0)
            {
                return null;
            }

            var path = new EdgePath<T>(vertexPath[0]);
            var i = 1;
            if (path.Vertex == Constants.NO_VERTEX)
            { // add first router point segment from source.
                path = source.EdgePathTo(routerDb, weightHandler, vertexPath[1]);
                i = 2;
            }

            var edgeEnumerator = routerDb.Network.GeometricGraph.Graph.GetEdgeEnumerator();
            for (; i < vertexPath.Count; i++)
            {
                var vertex = vertexPath[i];
                if (vertex == Constants.NO_VERTEX)
                {
                    if (i != vertexPath.Count - 1)
                    {
                        throw new Exception("Invalid data found in vertex path: a non-vertex id was found at an invalid location.");
                    }
                    var toTarget = target.EdgePathTo(routerDb, weightHandler, path.Vertex, true);
                    path = new EdgePath<T>(toTarget.Vertex, weightHandler.Add(toTarget.Weight, path.Weight), toTarget.Edge, path);
                    break;
                }
                T weight;
                var best = edgeEnumerator.FindBestEdge(weightHandler, path.Vertex, vertexPath[i], out weight);
                if (best == Constants.NO_EDGE)
                {
                    throw new Exception(string.Format("Cannot build vertex path, edge {0} -> {1} not found.", path.Vertex, vertexPath[i]));
                }
                path = new EdgePath<T>(vertexPath[i], weightHandler.Add(weight, path.Weight), best, path);
            }
            return path;
        }

        /// <summary>
        /// Adds the router point as a vertex.
        /// </summary>
        public static uint AddAsVertex(this RouterDb routerDb, RouterPoint point)
        {
            if (routerDb.HasContracted)
            {
                throw new InvalidOperationException("Cannot add new vertices to a routerDb with contracted versions of the network.");
            }

            if (point.IsVertex())
            { // the router point is already a vertex.
                return point.VertexId(routerDb);
            }

            // add a new vertex at the router point location.            
            var location = point.LocationOnNetwork(routerDb);
            var vertex = routerDb.Network.VertexCount;
            routerDb.Network.AddVertex(vertex, location.Latitude, location.Longitude);

            // add two new edges.
            var edge = routerDb.Network.GetEdge(point.EdgeId);
            var shapeFrom = point.ShapePointsTo(routerDb, edge.From);
            shapeFrom.Reverse(); // we need this shape from edge.From -> vertex.
            var shapeTo = point.ShapePointsTo(routerDb, edge.To);
            var distanceFrom = point.DistanceTo(routerDb, edge.From);
            var distanceTo = point.DistanceTo(routerDb, edge.To);

            // remove edge id.
            routerDb.Network.RemoveEdge(point.EdgeId);

            // split in two.
            routerDb.Network.AddEdge(edge.From, vertex, new Data.Network.Edges.EdgeData()
            {
                Distance = distanceFrom,
                MetaId = edge.Data.MetaId,
                Profile = edge.Data.Profile
            }, shapeFrom);
            routerDb.Network.AddEdge(vertex, edge.To, new Data.Network.Edges.EdgeData()
            {
                Distance = distanceTo,
                MetaId = edge.Data.MetaId,
                Profile = edge.Data.Profile
            }, shapeTo);

            // sort the vertices again.
            routerDb.Network.Sort((v1, v2) =>
            {
                if (vertex == v1)
                {
                    vertex = (uint)v2;
                }
                else if (vertex == v2)
                {
                    vertex = (uint)v1;
                }
            });
            return vertex;
        }

        /// <summary>
        /// Adds the router point as a vertex.
        /// </summary>
        public static uint[] AddAsVertices(this RouterDb routerDb, RouterPoint[] points)
        {
            if (routerDb.HasContracted)
            {
                throw new InvalidOperationException("Cannot add new vertices to a routerDb with contracted versions of the network.");
            }

            var edges = new HashSet<uint>();
            for(var i = 0; i < points.Length; i++)
            {
                var point = points[i];
                if (edges.Contains(point.EdgeId))
                {
                    point = null;
                }
                else
                {
                    edges.Add(point.EdgeId);
                }
            }

            var newVertices = new uint[points.Length];
            var newEdges = new List<EdgeToSplit>();
            for (var i = 0; i < points.Length; i++)
            {
                var point = points[i];

                if (point == null)
                { // there was a duplicate edge.
                    newVertices[i] = Constants.NO_VERTEX;
                    newEdges.Add(null);
                    continue;
                }

                if (point.IsVertex())
                { // the router point is already a vertex.
                    newVertices[i] = point.VertexId(routerDb);
                    newEdges.Add(null);
                    continue;
                }

                // add a new vertex at the router point location.            
                var location = point.LocationOnNetwork(routerDb);

                // add two new edges.
                var edge = routerDb.Network.GetEdge(point.EdgeId);
                var shapeFrom = point.ShapePointsTo(routerDb, edge.From);
                shapeFrom.Reverse(); // we need this shape from edge.From -> vertex.
                var shapeTo = point.ShapePointsTo(routerDb, edge.To);
                var distanceFrom = point.DistanceTo(routerDb, edge.From);
                var distanceTo = point.DistanceTo(routerDb, edge.To);

                // register new edge.
                newEdges.Add(new EdgeToSplit()
                {
                    Coordinate = location,
                    From = edge.From,
                    To = edge.To,
                    DistanceFrom = distanceFrom,
                    DistanceTo = distanceTo,
                    ShapeFrom = shapeFrom,
                    ShapeTo = shapeTo,
                    MetaId = edge.Data.MetaId,
                    Profile = edge.Data.Profile
                });
            }

            for (var i = 0; i < newEdges.Count; i++)
            {
                var edgeToSplit = newEdges[i];
                if (edgeToSplit == null)
                {
                    continue;
                }

                // remove original edge.
                routerDb.Network.RemoveEdges(edgeToSplit.From, edgeToSplit.To);

                // add vertex.
                var vertex = routerDb.Network.VertexCount;
                routerDb.Network.AddVertex(vertex, edgeToSplit.Coordinate.Latitude, edgeToSplit.Coordinate.Longitude);

                // add two new pieces.
                routerDb.Network.AddEdge(edgeToSplit.From, vertex, new Data.Network.Edges.EdgeData()
                {
                    Distance = edgeToSplit.DistanceFrom,
                    MetaId = edgeToSplit.MetaId,
                    Profile = edgeToSplit.Profile
                }, edgeToSplit.ShapeFrom);
                routerDb.Network.AddEdge(vertex, edgeToSplit.To, new Data.Network.Edges.EdgeData()
                {
                    Distance = edgeToSplit.DistanceTo,
                    MetaId = edgeToSplit.MetaId,
                    Profile = edgeToSplit.Profile
                }, edgeToSplit.ShapeTo);

                newVertices[i] = vertex;
            }

            return newVertices;
        }

        private class EdgeToSplit
        {
            public Coordinate Coordinate { get; set; }

            public uint From { get; set; }

            public uint To { get; set; }

            public float DistanceFrom { get; set; }

            public float DistanceTo { get; set; }

            public List<LocalGeo.Coordinate> ShapeFrom { get; set; }

            public List<LocalGeo.Coordinate> ShapeTo { get; set; }

            public uint MetaId { get; set; }

            public ushort Profile { get; set; }
        }

        /// <summary>
        /// Generates an edge path for the given edge.
        /// </summary>
        public static EdgePath<T> GetPathForEdge<T>(this RouterDb routerDb, WeightHandler<T> weightHandler, long directedEdgeId, bool asSource)
            where T : struct
        {
            var edge = routerDb.Network.GetEdge(directedEdgeId);

            return routerDb.GetPathForEdge(weightHandler, edge, directedEdgeId > 0, asSource);
        }

        /// <summary>
        /// Generates an edge path for the given edge.
        /// </summary>
        public static EdgePath<T> GetPathForEdge<T>(this RouterDb routerDb, WeightHandler<T> weightHandler, RoutingEdge edge, bool edgeForward, bool asSource)
            where T : struct
        {
            var weight = weightHandler.Calculate(edge.Data.Profile, edge.Data.Distance);

            if (asSource)
            {
                if (edgeForward)
                {
                    return new EdgePath<T>(edge.To, weight, edge.IdDirected(), new EdgePath<T>(edge.From));
                }
                return new EdgePath<T>(edge.From, weight, -edge.IdDirected(), new EdgePath<T>(edge.To));
            }
            else
            {
                if (edgeForward)
                {
                    return new EdgePath<T>(edge.From, weight, -edge.IdDirected(), new EdgePath<T>(edge.To));
                }
                return new EdgePath<T>(edge.To, weight, edge.IdDirected(), new EdgePath<T>(edge.From));
            }
        }
    }
}<|MERGE_RESOLUTION|>--- conflicted
+++ resolved
@@ -32,7 +32,6 @@
 using Itinero.Data.Network;
 using Itinero.Algorithms.Search.Hilbert;
 using Itinero.LocalGeo;
-using Itinero;
 
 namespace Itinero
 {
@@ -44,15 +43,15 @@
         /// <summary>
         /// Creates a new contracted graph and adds it to the router db for the given profile.
         /// </summary>
-        public static void AddContracted(this RouterDb db, Profiles.ProfileDefinition profileDefinition, bool forceEdgeBased = false)
-        {
-            db.AddContracted<float>(profileDefinition, profileDefinition.Default().DefaultWeightHandlerCached(db), forceEdgeBased);
+        public static void AddContracted(this RouterDb db, Profiles.Profile profile, bool forceEdgeBased = false)
+        {
+            db.AddContracted<float>(profile, profile.DefaultWeightHandlerCached(db), forceEdgeBased);
         }
 
         /// <summary>
         /// Creates a new contracted graph and adds it to the router db for the given profile.
         /// </summary>
-        public static void AddContracted<T>(this RouterDb db, Profiles.ProfileDefinition profileDefinition, WeightHandler<T> weightHandler, bool forceEdgeBased = false)
+        public static void AddContracted<T>(this RouterDb db, Profiles.Profile profile, WeightHandler<T> weightHandler, bool forceEdgeBased = false)
             where T : struct
         {
             // create the raw directed graph.
@@ -74,7 +73,7 @@
                     priorityCalculator.DepthFactor = 5;
                     priorityCalculator.ContractedFactor = 8;
                     var hierarchyBuilder = new Itinero.Algorithms.Contracted.EdgeBased.HierarchyBuilder<T>(contracted, priorityCalculator,
-                            new Itinero.Algorithms.Contracted.EdgeBased.Witness.DykstraWitnessCalculator<T>(weightHandler, int.MaxValue), weightHandler, db.GetGetRestrictions(profileDefinition, null));
+                            new Itinero.Algorithms.Contracted.EdgeBased.Witness.DykstraWitnessCalculator<T>(weightHandler, int.MaxValue), weightHandler, db.GetGetRestrictions(profile, null));
                     hierarchyBuilder.Run();
 
                     contractedDb = new ContractedDb(contracted);
@@ -100,9 +99,9 @@
             }
 
             // add the graph.
-            lock(db)
-            {
-                db.AddContracted(profileDefinition, contractedDb);
+            lock (db)
+            {
+                db.AddContracted(profile, contractedDb);
             }
         }
 
@@ -127,7 +126,7 @@
         /// </summary>
         public static bool Supports(this RouterDb db, Profiles.Profile profile)
         {
-            return db.Supports(profile.Name);
+            return db.Supports(profile.Parent.Name);
         }
 
         /// <summary>
@@ -183,7 +182,7 @@
             {
                 return true;
             }
-            foreach(var vehicleType in vehicleTypes)
+            foreach (var vehicleType in vehicleTypes)
             {
                 if (db.HasComplexRestrictions(vehicleType))
                 {
@@ -196,13 +195,9 @@
         /// <summary>
         /// Returns true if this db contains complex restrictions for the given profile.
         /// </summary>
-        public static bool HasComplexRestrictions(this RouterDb db, Profiles.ProfileDefinition profileDefinition)
-        {
-<<<<<<< HEAD
-            return db.HasComplexRestrictions(profileDefinition.VehicleType);
-=======
+        public static bool HasComplexRestrictions(this RouterDb db, Profiles.Profile profile)
+        {
             return db.HasComplexRestrictions(profile.VehicleTypes);
->>>>>>> 17253cb6
         }
 
         /// <summary>
@@ -211,13 +206,9 @@
         /// <param name="db">The router db.</param>
         /// <param name="profile">The vehicle profile.</param>
         /// <param name="first">When true, only restrictions starting with given vertex, when false only restrictions ending with given vertex already reversed, when null all restrictions are returned.</param>
-        public static Func<uint, IEnumerable<uint[]>> GetGetRestrictions(this RouterDb db, Profiles.ProfileDefinition profileDefinition, bool? first)
-        {
-<<<<<<< HEAD
-            var vehicleTypes = new List<string>(profileDefinition.VehicleType);
-=======
+        public static Func<uint, IEnumerable<uint[]>> GetGetRestrictions(this RouterDb db, Profiles.Profile profile, bool? first)
+        {
             var vehicleTypes = new List<string>(profile.VehicleTypes);
->>>>>>> 17253cb6
             vehicleTypes.Insert(0, string.Empty);
             return (vertex) =>
             {
@@ -259,7 +250,7 @@
                 return restrictionList;
             };
         }
-        
+
         /// <summary>
         /// Builds an edge path from a path consisiting of only vertices.
         /// </summary>
@@ -375,7 +366,7 @@
             }
 
             var edges = new HashSet<uint>();
-            for(var i = 0; i < points.Length; i++)
+            for (var i = 0; i < points.Length; i++)
             {
                 var point = points[i];
                 if (edges.Contains(point.EdgeId))
