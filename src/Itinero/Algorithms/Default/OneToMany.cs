﻿/*
 *  Licensed to SharpSoftware under one or more contributor
 *  license agreements. See the NOTICE file distributed with this work for 
 *  additional information regarding copyright ownership.
 * 
 *  SharpSoftware licenses this file to you under the Apache License, 
 *  Version 2.0 (the "License"); you may not use this file except in 
 *  compliance with the License. You may obtain a copy of the License at
 * 
 *       http://www.apache.org/licenses/LICENSE-2.0
 * 
 *  Unless required by applicable law or agreed to in writing, software
 *  distributed under the License is distributed on an "AS IS" BASIS,
 *  WITHOUT WARRANTIES OR CONDITIONS OF ANY KIND, either express or implied.
 *  See the License for the specific language governing permissions and
 *  limitations under the License.
 */

using Itinero.Algorithms.Weights;
using Itinero.Profiles;
using System;
using System.Collections.Generic;
using System.Threading;

namespace Itinero.Algorithms.Default
{
    /// <summary>
    /// An algorithm to calculate one-to-many weights/paths.
    /// </summary>
    public class OneToMany<T> : AlgorithmBase
        where T : struct
    {
        private readonly RouterDb _routerDb;
        private readonly RouterPoint _source;
        private readonly IList<RouterPoint> _targets;
        private readonly WeightHandler<T> _weightHandler;
        private readonly T _maxSearch;
        private readonly bool _forward = true;
        
        /// <summary>
        /// Creates a new algorithm.
        /// </summary>
        public OneToMany(RouterDb routerDb, WeightHandler<T> weightHandler,
            RouterPoint source, IList<RouterPoint> targets, T maxSearch)
        {
            _routerDb = routerDb;
            _weightHandler = weightHandler;
            _source = source;
            _targets = targets;
            _maxSearch = maxSearch;
        }
        
        /// <summary>
        /// Creates a new algorithm.
        /// </summary>
        public OneToMany(RouterDb routerDb, WeightHandler<T> weightHandler,
            RouterPoint source, IList<RouterPoint> targets, T maxSearch, bool forward)
        {
            _routerDb = routerDb;
            _weightHandler = weightHandler;
            _source = source;
            _targets = targets;
            _maxSearch = maxSearch;
            _forward = forward;
        }

        private EdgePath<T>[] _best;

        /// <summary>
        /// Executes the actual run of the algorithm.
        /// </summary>
        protected override void DoRun(CancellationToken cancellationToken)
        {
            _best = new EdgePath<T>[_targets.Count];

            // register the targets and determine one-edge-paths.
            var sourcePaths = _source.ToEdgePaths(_routerDb, _weightHandler, _forward);
            var targetIndexesPerVertex = new Dictionary<uint, LinkedTarget>();
            var targetPaths = new IEnumerable<EdgePath<T>>[_targets.Count];
            for (var i = 0; i < _targets.Count; i++)
            {
                var targets = _targets[i].ToEdgePaths(_routerDb, _weightHandler, !_forward);
                targetPaths[i] = targets;

                // determine one-edge-paths.
                if (_source.EdgeId == _targets[i].EdgeId)
                { // on same edge.
                    _best[i] = _source.EdgePathTo(_routerDb, _weightHandler, _targets[i], !_forward);
                }

                // register targets.
                for (var t = 0; t < targets.Length; t++)
                {
                    var target = targetIndexesPerVertex.TryGetValueOrDefault(targets[t].Vertex);
                    targetIndexesPerVertex[targets[t].Vertex] = new LinkedTarget()
                    {
                        Target = i,
                        Next = target
                    };
                }
            }

            // determine the best max search radius.
            var max = _weightHandler.Zero;
            for(var s = 0; s < _best.Length; s++)
            {
                if(_best[s] == null)
                {
                    max = _maxSearch;
                }
                else
                {
                    if (_weightHandler.IsLargerThan(_best[s].Weight, max))
                    {
                        max = _best[s].Weight;
                    }
                }
            }

            T MaxBestWeight()
            {
                var min = _weightHandler.Zero;
                foreach (var best in _best)
                {
                    if (best == null) return _weightHandler.Infinite;

                    if (_weightHandler.IsLargerThan(best.Weight, min))
                    {
                        min = best.Weight;
                    }
                }

                return min;
            }

            // run the search.
            var dykstra = new Dykstra<T>(_routerDb.Network.GeometricGraph.Graph, null, _weightHandler,
<<<<<<< HEAD
                sourcePaths, max, !_forward);
=======
                sourcePaths, max, false);
            var min = _weightHandler.Infinite;
>>>>>>> 75c4d80b
            dykstra.WasFound += (vertex, weight) =>
            {
                LinkedTarget target;
                if(targetIndexesPerVertex.TryGetValue(vertex, out target))
                { // there is a target for this vertex.
                    while(target != null)
                    {
                        var best = _best[target.Target];
                        foreach(var targetPath in targetPaths[target.Target])
                        {
                            EdgePath<T> path;
                            dykstra.TryGetVisit(vertex, out path);
                            if(targetPath.Vertex == vertex)
                            { // there is a path here.
                                var total = _weightHandler.Add(targetPath.Weight, weight);
                                if(best == null ||
                                   _weightHandler.IsSmallerThan(total, best.Weight))
                                { // not a best path yet, just add this one.
                                    if (_targets[target.Target].IsVertex(_routerDb, path.Vertex))
                                    { // target is the exact vertex.
                                        best = path;
                                    }
                                    else
                                    { // target is not the exact vertex.
                                        best = new EdgePath<T>(_targets[target.Target].VertexId(_routerDb),
                                            total, path);
                                    }
                                }
                                break;
                            }
                        }

                        // set again.
                        _best[target.Target] = best;

                        // move to next target.
                        target = target.Next;
                    }

                    min = MaxBestWeight();
                }

                if (_weightHandler.IsSmallerThan(min, weight))
                {
                    return true;
                }
                
                return false;
            };
            dykstra.Run(cancellationToken);

            this.HasSucceeded = true;
        }

        /// <summary>
        /// Gets the path to the given target.
        /// </summary>
        /// <returns></returns>
        public EdgePath<T> GetPath(int target)
        {
            this.CheckHasRunAndHasSucceeded();

            var best = _best[target];
            if (best != null)
            {
                return best;
            }

            return null;
        }

        /// <summary>
        /// Tries to get the path to the given target.
        /// </summary>
        /// <returns></returns>
        public bool TryGetPath(int target, out EdgePath<T> path)
        {
            this.CheckHasRunAndHasSucceeded();

            path = _best[target];
            return path != null;
        }

        /// <summary>
        /// Gets the weights.
        /// </summary>
        public T[] Weights
        {
            get
            {
                var weights = new T[_best.Length];
                for (var i = 0; i < _best.Length; i++)
                {
                    weights[i] = _weightHandler.Infinite;
                    if (_best[i] != null)
                    {
                        weights[i] = _best[i].Weight;
                    }
                }
                return weights;
            }
        }

        private class LinkedTarget
        {
            public int Target { get; set; }

            public LinkedTarget Next { get; set; }
        }
    }

    /// <summary>
    /// An algorithm to calculate one-to-many weights/paths.
    /// </summary>
    public sealed class OneToMany : OneToMany<float>
    {
        /// <summary>
        /// Creates a new algorithm.
        /// </summary>
        public OneToMany(RouterBase router, Profile profile,
            RouterPoint source, IList<RouterPoint> targets, float maxSearch)
            : base(router.Db, profile.DefaultWeightHandler(router), source, targets, maxSearch)
        {

        }

        /// <summary>
        /// Creates a new algorithm.
        /// </summary>
        public OneToMany(RouterDb routerDb, Func<ushort, Factor> getFactor,
            RouterPoint source, IList<RouterPoint> targets, float maxSearch)
            : base(routerDb, new DefaultWeightHandler(getFactor), source, targets, maxSearch)
        {

        }

        /// <summary>
        /// Creates a new algorithm.
        /// </summary>
        public OneToMany(RouterDb routerDb, DefaultWeightHandler weightHandler,
            RouterPoint source, IList<RouterPoint> targets, float maxSearch)
            : base(routerDb, weightHandler, source, targets, maxSearch)
        {

        }
    }
}<|MERGE_RESOLUTION|>--- conflicted
+++ resolved
@@ -135,12 +135,8 @@
 
             // run the search.
             var dykstra = new Dykstra<T>(_routerDb.Network.GeometricGraph.Graph, null, _weightHandler,
-<<<<<<< HEAD
                 sourcePaths, max, !_forward);
-=======
-                sourcePaths, max, false);
             var min = _weightHandler.Infinite;
->>>>>>> 75c4d80b
             dykstra.WasFound += (vertex, weight) =>
             {
                 LinkedTarget target;
