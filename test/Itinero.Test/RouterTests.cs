﻿// OsmSharp - OpenStreetMap (OSM) SDK
// Copyright (C) 2016 Abelshausen Ben
// 
// This file is part of Itinero.
// 
// OsmSharp is free software: you can redistribute it and/or modify
// it under the terms of the GNU General Public License as published by
// the Free Software Foundation, either version 2 of the License, or
// (at your option) any later version.
// 
// OsmSharp is distributed in the hope that it will be useful,
// but WITHOUT ANY WARRANTY; without even the implied warranty of
// MERCHANTABILITY or FITNESS FOR A PARTICULAR PURPOSE. See the
// GNU General Public License for more details.
// 
// You should have received a copy of the GNU General Public License
// along with Itinero. If not, see <http://www.gnu.org/licenses/>.

using NUnit.Framework;
using Itinero.Algorithms.Search.Hilbert;
using Itinero.LocalGeo;
using Itinero.Test.Algorithms.Search;
using Itinero.Test.Profiles;

namespace Itinero.Test
{
    /// <summary>
    /// Contains tests for the router.
    /// </summary>
    [TestFixture]
    public class RouterTests
    {
        /// <summary>
        /// Tests setting the custom resolver delegate.
        /// </summary>
        [Test]
        public void TestCustomResolverDelegate()
        {
            var routerDb = new RouterDb();
            routerDb.AddSupportedVehicle(VehicleMock.Car());
            var router = new Router(routerDb);
            var called = false;
            router.CreateCustomResolver = (latitude, longitude, isAcceptable, isBetter) =>
                {
                    called = true;
                    return new MockResolver(new RouterPoint(latitude, longitude, 0, 0));
                };
<<<<<<< HEAD
            router.Resolve(new Itinero.Profiles.Profile[] { MockProfile.CarMock().Default() }, 0, 0);
=======
            router.Resolve(new Itinero.Profiles.Profile[] { VehicleMock.Car().Fastest() }, 0, 0);
>>>>>>> 17253cb6

            Assert.IsTrue(called);
        }

        /// <summary>
        /// Tests resolving some points on test network 3.
        /// </summary>
        [Test]
        public void TestResolveNetwork3()
        {
            var routerDb = new RouterDb();
            routerDb.LoadTestNetwork(
                System.Reflection.Assembly.GetExecutingAssembly().GetManifestResourceStream(
                    "Itinero.Test.test_data.networks.network3.geojson"));

            var vertex0 = routerDb.Network.GetVertex(0);
            var vertex1 = routerDb.Network.GetVertex(1);
            var vertex2 = routerDb.Network.GetVertex(2);
            var vertex3 = routerDb.Network.GetVertex(3);
            var vertex4 = routerDb.Network.GetVertex(4);
            var vertex5 = routerDb.Network.GetVertex(5);
            var vertex6 = routerDb.Network.GetVertex(6);
            var vertex7 = routerDb.Network.GetVertex(7);
            var vertex8 = routerDb.Network.GetVertex(8);
            var vertex9 = routerDb.Network.GetVertex(9);

            routerDb.Network.Sort();

            var car = Itinero.Osm.Vehicles.Vehicle.Car.Fastest();
<<<<<<< HEAD
            routerDb.AddSupportedProfile(car.Definition);
=======
            routerDb.AddSupportedVehicle(car.Parent);
>>>>>>> 17253cb6

            var location1 = new Coordinate(52.35286546406f, 6.66554092450f);
            var location2 = new Coordinate(52.35476168070f, 6.66636669078f);
            var location3 = new Coordinate(52.35502840541f, 6.66461193744f);
            var location4 = new Coordinate(52.35361232125f, 6.66458017720f);

            var resolved1 = new Coordinate(52.352949189200494f, 6.665348410606384f);
            var resolved2 = new Coordinate(52.354736518079150f, 6.666120886802673f);
            var resolved3 = new Coordinate(52.354974058638945f, 6.664675176143646f);
            var resolved4 = new Coordinate(52.353594667362720f, 6.664688587188721f);

            var router = new Router(routerDb);

            var point = router.TryResolve(car, location1);
            Assert.IsFalse(point.IsError);
            Assert.IsTrue(Coordinate.DistanceEstimateInMeter(resolved1, point.Value.Location()) < 10);

            point = router.TryResolve(car, location2);
            Assert.IsFalse(point.IsError);
            Assert.IsTrue(Coordinate.DistanceEstimateInMeter(resolved2, point.Value.Location()) < 10);

            point = router.TryResolve(car, location3);
            Assert.IsFalse(point.IsError);
            Assert.IsTrue(Coordinate.DistanceEstimateInMeter(resolved3, point.Value.Location()) < 10);

            point = router.TryResolve(car, location4);
            Assert.IsFalse(point.IsError);
            Assert.IsTrue(Coordinate.DistanceEstimateInMeter(resolved4, point.Value.Location()) < 10);

            router.ProfileFactorAndSpeedCache = new Itinero.Profiles.ProfileFactorAndSpeedCache(router.Db);
            router.ProfileFactorAndSpeedCache.CalculateFor(car);

            point = router.TryResolve(car, location1);
            Assert.IsFalse(point.IsError);
            Assert.IsTrue(Coordinate.DistanceEstimateInMeter(resolved1, point.Value.Location()) < 10);

            point = router.TryResolve(car, location2);
            Assert.IsFalse(point.IsError);
            Assert.IsTrue(Coordinate.DistanceEstimateInMeter(resolved2, point.Value.Location()) < 10);

            point = router.TryResolve(car, location3);
            Assert.IsFalse(point.IsError);
            Assert.IsTrue(Coordinate.DistanceEstimateInMeter(resolved3, point.Value.Location()) < 10);

            point = router.TryResolve(car, location4);
            Assert.IsFalse(point.IsError);
            Assert.IsTrue(Coordinate.DistanceEstimateInMeter(resolved4, point.Value.Location()) < 10);
        }

        /// <summary>
        /// Tests routing using and edge-based contracted network.
        /// </summary>
        [Test]
        public void TestEdgeBasedContractedNetwork3()
        {
            var routerDb = new RouterDb();
            routerDb.LoadTestNetwork(
                System.Reflection.Assembly.GetExecutingAssembly().GetManifestResourceStream(
                    "Itinero.Test.test_data.networks.network3.geojson"));

            var vertex0 = routerDb.Network.GetVertex(0);
            var vertex1 = routerDb.Network.GetVertex(1);
            var vertex2 = routerDb.Network.GetVertex(2);
            var vertex3 = routerDb.Network.GetVertex(3);
            var vertex4 = routerDb.Network.GetVertex(4);
            var vertex5 = routerDb.Network.GetVertex(5);
            var vertex6 = routerDb.Network.GetVertex(6);
            var vertex7 = routerDb.Network.GetVertex(7);
            var vertex8 = routerDb.Network.GetVertex(8);

            routerDb.Network.Sort();

            var pedestrian = Itinero.Osm.Vehicles.Vehicle.Pedestrian.Fastest();
<<<<<<< HEAD
            routerDb.AddSupportedProfile(pedestrian.Definition);
            routerDb.AddContracted(pedestrian.Definition, true);
=======
            routerDb.AddSupportedVehicle(pedestrian.Parent);
            routerDb.AddContracted(pedestrian, true);
>>>>>>> 17253cb6
            var router = new Router(routerDb);

            var location1 = new Coordinate(52.35286546406f, 6.66554092450f);
            var location2 = new Coordinate(52.35476168070f, 6.66636669078f);
            var location3 = new Coordinate(52.35502840541f, 6.66461193744f);
            var location4 = new Coordinate(52.35361232125f, 6.66458017720f);

            var resolved1 = new Coordinate(52.352949189200494f, 6.665348410606384f);
            var resolved2 = new Coordinate(52.354736518079150f, 6.666120886802673f);
            var resolved3 = new Coordinate(52.354974058638945f, 6.664675176143646f);
            var resolved4 = new Coordinate(52.353594667362720f, 6.664688587188721f);

            var vertex0id = routerDb.SearchVertexFor(vertex0.Latitude, vertex0.Longitude);
            var vertex1id = routerDb.SearchVertexFor(vertex1.Latitude, vertex1.Longitude);
            var vertex2id = routerDb.SearchVertexFor(vertex2.Latitude, vertex2.Longitude);
            var vertex3id = routerDb.SearchVertexFor(vertex3.Latitude, vertex3.Longitude);
            var vertex4id = routerDb.SearchVertexFor(vertex4.Latitude, vertex4.Longitude);
            var vertex5id = routerDb.SearchVertexFor(vertex5.Latitude, vertex5.Longitude);
            var vertex6id = routerDb.SearchVertexFor(vertex6.Latitude, vertex6.Longitude);
            var vertex7id = routerDb.SearchVertexFor(vertex7.Latitude, vertex7.Longitude);
            var vertex8id = routerDb.SearchVertexFor(vertex8.Latitude, vertex8.Longitude);

            var route = router.Calculate(pedestrian, vertex0, vertex0);
            route = router.Calculate(pedestrian, vertex0, vertex1);
            route = router.Calculate(pedestrian, vertex0, vertex2);
            route = router.Calculate(pedestrian, vertex0, vertex3);
            route = router.Calculate(pedestrian, vertex0, vertex4);
            route = router.Calculate(pedestrian, vertex0, vertex5);
            route = router.Calculate(pedestrian, vertex0, vertex6);
            route = router.Calculate(pedestrian, vertex0, vertex7);
            route = router.Calculate(pedestrian, vertex0, vertex8);

            route = router.Calculate(pedestrian, vertex1, vertex0);
            route = router.Calculate(pedestrian, vertex1, vertex1);
            route = router.Calculate(pedestrian, vertex1, vertex2);
            route = router.Calculate(pedestrian, vertex1, vertex3);
            route = router.Calculate(pedestrian, vertex1, vertex4);
            route = router.Calculate(pedestrian, vertex1, vertex5);
            route = router.Calculate(pedestrian, vertex1, vertex6);
            route = router.Calculate(pedestrian, vertex1, vertex7);
            route = router.Calculate(pedestrian, vertex1, vertex8);

            route = router.Calculate(pedestrian, vertex2, vertex0);
            route = router.Calculate(pedestrian, vertex2, vertex1);
            route = router.Calculate(pedestrian, vertex2, vertex2);
            route = router.Calculate(pedestrian, vertex2, vertex3);
            route = router.Calculate(pedestrian, vertex2, vertex4);
            route = router.Calculate(pedestrian, vertex2, vertex5);
            route = router.Calculate(pedestrian, vertex2, vertex6);
            route = router.Calculate(pedestrian, vertex2, vertex7);
            route = router.Calculate(pedestrian, vertex2, vertex8);

            route = router.Calculate(pedestrian, vertex3, vertex0);
            route = router.Calculate(pedestrian, vertex3, vertex1);
            route = router.Calculate(pedestrian, vertex3, vertex2);
            route = router.Calculate(pedestrian, vertex3, vertex3);
            route = router.Calculate(pedestrian, vertex3, vertex4);
            route = router.Calculate(pedestrian, vertex3, vertex5);
            route = router.Calculate(pedestrian, vertex3, vertex6);
            route = router.Calculate(pedestrian, vertex3, vertex7);
            route = router.Calculate(pedestrian, vertex3, vertex8);

            route = router.Calculate(pedestrian, vertex4, vertex0);
            route = router.Calculate(pedestrian, vertex4, vertex1);
            route = router.Calculate(pedestrian, vertex4, vertex2);
            route = router.Calculate(pedestrian, vertex4, vertex3);
            route = router.Calculate(pedestrian, vertex4, vertex4);
            route = router.Calculate(pedestrian, vertex4, vertex5);
            route = router.Calculate(pedestrian, vertex4, vertex6);
            route = router.Calculate(pedestrian, vertex4, vertex7);
            route = router.Calculate(pedestrian, vertex4, vertex8);

            route = router.Calculate(pedestrian, vertex5, vertex0);
            route = router.Calculate(pedestrian, vertex5, vertex1);
            route = router.Calculate(pedestrian, vertex5, vertex2);
            route = router.Calculate(pedestrian, vertex5, vertex3);
            route = router.Calculate(pedestrian, vertex5, vertex4);
            route = router.Calculate(pedestrian, vertex5, vertex5);
            route = router.Calculate(pedestrian, vertex5, vertex6);
            route = router.Calculate(pedestrian, vertex5, vertex7);
            route = router.Calculate(pedestrian, vertex5, vertex8);

            route = router.Calculate(pedestrian, vertex6, vertex0);
            route = router.Calculate(pedestrian, vertex6, vertex1);
            route = router.Calculate(pedestrian, vertex6, vertex2);
            route = router.Calculate(pedestrian, vertex6, vertex3);
            route = router.Calculate(pedestrian, vertex6, vertex4);
            route = router.Calculate(pedestrian, vertex6, vertex5);
            route = router.Calculate(pedestrian, vertex6, vertex6);
            route = router.Calculate(pedestrian, vertex6, vertex7);
            route = router.Calculate(pedestrian, vertex6, vertex8);

            route = router.Calculate(pedestrian, vertex7, vertex0);
            route = router.Calculate(pedestrian, vertex7, vertex1);
            route = router.Calculate(pedestrian, vertex7, vertex2);
            route = router.Calculate(pedestrian, vertex7, vertex3);
            route = router.Calculate(pedestrian, vertex7, vertex4);
            route = router.Calculate(pedestrian, vertex7, vertex5);
            route = router.Calculate(pedestrian, vertex7, vertex6);
            route = router.Calculate(pedestrian, vertex7, vertex7);
            route = router.Calculate(pedestrian, vertex7, vertex8);

            route = router.Calculate(pedestrian, vertex8, vertex0);
            route = router.Calculate(pedestrian, vertex8, vertex1);
            route = router.Calculate(pedestrian, vertex8, vertex2);
            route = router.Calculate(pedestrian, vertex8, vertex3);
            route = router.Calculate(pedestrian, vertex8, vertex4);
            route = router.Calculate(pedestrian, vertex8, vertex5);
            route = router.Calculate(pedestrian, vertex8, vertex6);
            route = router.Calculate(pedestrian, vertex8, vertex7);
            route = router.Calculate(pedestrian, vertex8, vertex8);

            route = router.Calculate(pedestrian, vertex0, vertex8);
            route = router.Calculate(pedestrian, vertex3, vertex7);
            route = router.Calculate(pedestrian, resolved4, resolved2);
        }

        /// <summary>
        /// Tests routing using and edge-based contracted network.
        /// </summary>
        [Test]
        public void TestEdgeBasedContractedNetwork5()
        {
            var routerDb = new RouterDb();
            routerDb.LoadTestNetwork(
                System.Reflection.Assembly.GetExecutingAssembly().GetManifestResourceStream(
                    "Itinero.Test.test_data.networks.network5.geojson"));

            var pedestrian = Itinero.Osm.Vehicles.Vehicle.Pedestrian.Fastest();
<<<<<<< HEAD
            routerDb.AddSupportedProfile(pedestrian.Definition);
=======
            routerDb.AddSupportedVehicle(pedestrian.Parent);
>>>>>>> 17253cb6

            var vertex0 = routerDb.Network.GetVertex(0);
            var vertex1 = routerDb.Network.GetVertex(1);
            var vertex2 = routerDb.Network.GetVertex(2);
            var vertex3 = routerDb.Network.GetVertex(3);
            var vertex4 = routerDb.Network.GetVertex(4);
            var vertex5 = routerDb.Network.GetVertex(5);
            var vertex6 = routerDb.Network.GetVertex(6);
            var vertex7 = routerDb.Network.GetVertex(7);
            var vertex8 = routerDb.Network.GetVertex(8);
            var vertex9 = routerDb.Network.GetVertex(9);
            var vertex10 = routerDb.Network.GetVertex(10);
            var vertex11 = routerDb.Network.GetVertex(11);
            var vertex12 = routerDb.Network.GetVertex(12);
            var vertex13 = routerDb.Network.GetVertex(13);
            var vertex14 = routerDb.Network.GetVertex(14);
            var vertex15 = routerDb.Network.GetVertex(15);
            var vertex16 = routerDb.Network.GetVertex(16);
            var vertex17 = routerDb.Network.GetVertex(17);

            routerDb.Network.Sort();
            routerDb.AddContracted(pedestrian.Definition, true);

            var vertex0sorted = routerDb.Network.GeometricGraph.SearchClosest(vertex0.Latitude, vertex0.Longitude, 0.0001f, 0.0001f);
            var vertex1sorted = routerDb.Network.GeometricGraph.SearchClosest(vertex1.Latitude, vertex1.Longitude, 0.0001f, 0.0001f);
            var vertex2sorted = routerDb.Network.GeometricGraph.SearchClosest(vertex2.Latitude, vertex2.Longitude, 0.0001f, 0.0001f);
            var vertex3sorted = routerDb.Network.GeometricGraph.SearchClosest(vertex3.Latitude, vertex3.Longitude, 0.0001f, 0.0001f);
            var vertex4sorted = routerDb.Network.GeometricGraph.SearchClosest(vertex4.Latitude, vertex4.Longitude, 0.0001f, 0.0001f);
            var vertex5sorted = routerDb.Network.GeometricGraph.SearchClosest(vertex5.Latitude, vertex5.Longitude, 0.0001f, 0.0001f);
            var vertex6sorted = routerDb.Network.GeometricGraph.SearchClosest(vertex6.Latitude, vertex6.Longitude, 0.0001f, 0.0001f);
            var vertex7sorted = routerDb.Network.GeometricGraph.SearchClosest(vertex7.Latitude, vertex7.Longitude, 0.0001f, 0.0001f);
            var vertex8sorted = routerDb.Network.GeometricGraph.SearchClosest(vertex8.Latitude, vertex8.Longitude, 0.0001f, 0.0001f);
            var vertex9sorted = routerDb.Network.GeometricGraph.SearchClosest(vertex9.Latitude, vertex9.Longitude, 0.0001f, 0.0001f);
            var vertex10sorted = routerDb.Network.GeometricGraph.SearchClosest(vertex10.Latitude, vertex10.Longitude, 0.0001f, 0.0001f);
            var vertex11sorted = routerDb.Network.GeometricGraph.SearchClosest(vertex11.Latitude, vertex11.Longitude, 0.0001f, 0.0001f);
            var vertex12sorted = routerDb.Network.GeometricGraph.SearchClosest(vertex12.Latitude, vertex12.Longitude, 0.0001f, 0.0001f);
            var vertex13sorted = routerDb.Network.GeometricGraph.SearchClosest(vertex13.Latitude, vertex13.Longitude, 0.0001f, 0.0001f);
            var vertex14sorted = routerDb.Network.GeometricGraph.SearchClosest(vertex14.Latitude, vertex14.Longitude, 0.0001f, 0.0001f);
            var vertex15sorted = routerDb.Network.GeometricGraph.SearchClosest(vertex15.Latitude, vertex15.Longitude, 0.0001f, 0.0001f);
            var vertex16sorted = routerDb.Network.GeometricGraph.SearchClosest(vertex16.Latitude, vertex16.Longitude, 0.0001f, 0.0001f);
            var vertex17sorted = routerDb.Network.GeometricGraph.SearchClosest(vertex17.Latitude, vertex17.Longitude, 0.0001f, 0.0001f);

            var router = new Router(routerDb);

            var vertices = new Coordinate[] { vertex0, vertex1, vertex2, vertex3, vertex4, vertex5, vertex6, vertex7, vertex8, vertex9,
                vertex10, vertex11, vertex12, vertex13, vertex14, vertex15, vertex16, vertex17 };

            for (int f = 0; f < vertices.Length; f++)
            {
                for (int t = 0; t < vertices.Length; t++)
                {
                    var route = router.Calculate(pedestrian, vertices[f], vertices[t]);
                }
            }
        }

        /// <summary>
        /// Tests routing using and edge-based contracted network.
        /// </summary>
        [Test]
        public void TestEdgeBasedContractedNetwork6()
        {
            var routerDb = new RouterDb();
            routerDb.LoadTestNetwork(
                System.Reflection.Assembly.GetExecutingAssembly().GetManifestResourceStream(
                    "Itinero.Test.test_data.networks.network6.geojson"));

            var car = Itinero.Osm.Vehicles.Vehicle.Car.Fastest();
<<<<<<< HEAD
            routerDb.AddSupportedProfile(car.Definition);
=======
            routerDb.AddSupportedVehicle(car.Parent);
>>>>>>> 17253cb6

            var vertex0 = routerDb.Network.GetVertex(0);
            var vertex1 = routerDb.Network.GetVertex(1);
            var vertex2 = routerDb.Network.GetVertex(2);
            var vertex3 = routerDb.Network.GetVertex(3);
            var vertex4 = routerDb.Network.GetVertex(4);
            var vertex5 = routerDb.Network.GetVertex(5);
            var vertex6 = routerDb.Network.GetVertex(6);
            var vertex7 = routerDb.Network.GetVertex(7);

            routerDb.Network.Sort();
            routerDb.AddContracted(car.Definition, true);

            var router = new Router(routerDb);

            var vertices = new Coordinate[] { vertex0, vertex1, vertex2, vertex3, vertex4, vertex5, vertex6, vertex7 };

            for (int f = 0; f < vertices.Length; f++)
            {
                for (int t = 0; t < vertices.Length; t++)
                {
                    var route = router.TryCalculate(car, vertices[f], vertices[t]);
                    Assert.IsFalse(route.IsError);
                }
            }
        }

        /// <summary>
        /// Tests routing on a network with a restriction.
        /// </summary>
        [Test]
        public void TestNetwork7()
        {
            var routerDb = new RouterDb();
            routerDb.LoadTestNetwork(
                System.Reflection.Assembly.GetExecutingAssembly().GetManifestResourceStream(
                    "Itinero.Test.test_data.networks.network7.geojson"));

            var car = Itinero.Osm.Vehicles.Vehicle.Car.Fastest();
<<<<<<< HEAD
            routerDb.AddSupportedProfile(car.Definition);
=======
            routerDb.AddSupportedVehicle(car.Parent);
>>>>>>> 17253cb6

            var vertices = new Coordinate[]
                {
                    routerDb.Network.GetVertex(0),
                    routerDb.Network.GetVertex(1),
                    routerDb.Network.GetVertex(2),
                    routerDb.Network.GetVertex(3),
                    routerDb.Network.GetVertex(4),
                    routerDb.Network.GetVertex(5),
                    routerDb.Network.GetVertex(6),
                    routerDb.Network.GetVertex(7)
                };

            routerDb.Sort();
            routerDb.AddContracted(car.Definition, true);

            var ids = new uint[vertices.Length];
            for(uint v = 0; v < ids.Length; v++)
            {
                ids[v] = routerDb.SearchVertexFor(vertices[v].Latitude, vertices[v].Longitude);
            }
            
            var router = new Router(routerDb);

            var route = router.Calculate(car, vertices[0], vertices[2]);
            Assert.IsNotNull(route);
            Assert.IsNotNull(route.Shape);
            Assert.AreEqual(3, route.Shape.Length);
            Assert.AreEqual(vertices[0].Latitude, route.Shape[0].Latitude);
            Assert.AreEqual(vertices[0].Longitude, route.Shape[0].Longitude);
            Assert.AreEqual(vertices[1].Latitude, route.Shape[1].Latitude);
            Assert.AreEqual(vertices[1].Longitude, route.Shape[1].Longitude);
            Assert.AreEqual(vertices[2].Latitude, route.Shape[2].Latitude);
            Assert.AreEqual(vertices[2].Longitude, route.Shape[2].Longitude);
            route = router.Calculate(car, vertices[2], vertices[0]);
            Assert.IsNotNull(route);
            Assert.IsNotNull(route.Shape);
            Assert.AreEqual(5, route.Shape.Length);
            Assert.AreEqual(vertices[2].Latitude, route.Shape[0].Latitude);
            Assert.AreEqual(vertices[2].Longitude, route.Shape[0].Longitude);
            Assert.AreEqual(vertices[5].Latitude, route.Shape[1].Latitude);
            Assert.AreEqual(vertices[5].Longitude, route.Shape[1].Longitude);
            Assert.AreEqual(vertices[4].Latitude, route.Shape[2].Latitude);
            Assert.AreEqual(vertices[4].Longitude, route.Shape[2].Longitude);
            Assert.AreEqual(vertices[1].Latitude, route.Shape[3].Latitude);
            Assert.AreEqual(vertices[1].Longitude, route.Shape[3].Longitude);
            Assert.AreEqual(vertices[0].Latitude, route.Shape[4].Latitude);
            Assert.AreEqual(vertices[0].Longitude, route.Shape[4].Longitude);
        }
    }
}<|MERGE_RESOLUTION|>--- conflicted
+++ resolved
@@ -45,11 +45,7 @@
                     called = true;
                     return new MockResolver(new RouterPoint(latitude, longitude, 0, 0));
                 };
-<<<<<<< HEAD
-            router.Resolve(new Itinero.Profiles.Profile[] { MockProfile.CarMock().Default() }, 0, 0);
-=======
             router.Resolve(new Itinero.Profiles.Profile[] { VehicleMock.Car().Fastest() }, 0, 0);
->>>>>>> 17253cb6
 
             Assert.IsTrue(called);
         }
@@ -79,11 +75,7 @@
             routerDb.Network.Sort();
 
             var car = Itinero.Osm.Vehicles.Vehicle.Car.Fastest();
-<<<<<<< HEAD
-            routerDb.AddSupportedProfile(car.Definition);
-=======
             routerDb.AddSupportedVehicle(car.Parent);
->>>>>>> 17253cb6
 
             var location1 = new Coordinate(52.35286546406f, 6.66554092450f);
             var location2 = new Coordinate(52.35476168070f, 6.66636669078f);
@@ -157,13 +149,8 @@
             routerDb.Network.Sort();
 
             var pedestrian = Itinero.Osm.Vehicles.Vehicle.Pedestrian.Fastest();
-<<<<<<< HEAD
-            routerDb.AddSupportedProfile(pedestrian.Definition);
-            routerDb.AddContracted(pedestrian.Definition, true);
-=======
             routerDb.AddSupportedVehicle(pedestrian.Parent);
             routerDb.AddContracted(pedestrian, true);
->>>>>>> 17253cb6
             var router = new Router(routerDb);
 
             var location1 = new Coordinate(52.35286546406f, 6.66554092450f);
@@ -293,11 +280,7 @@
                     "Itinero.Test.test_data.networks.network5.geojson"));
 
             var pedestrian = Itinero.Osm.Vehicles.Vehicle.Pedestrian.Fastest();
-<<<<<<< HEAD
-            routerDb.AddSupportedProfile(pedestrian.Definition);
-=======
             routerDb.AddSupportedVehicle(pedestrian.Parent);
->>>>>>> 17253cb6
 
             var vertex0 = routerDb.Network.GetVertex(0);
             var vertex1 = routerDb.Network.GetVertex(1);
@@ -319,7 +302,7 @@
             var vertex17 = routerDb.Network.GetVertex(17);
 
             routerDb.Network.Sort();
-            routerDb.AddContracted(pedestrian.Definition, true);
+            routerDb.AddContracted(pedestrian, true);
 
             var vertex0sorted = routerDb.Network.GeometricGraph.SearchClosest(vertex0.Latitude, vertex0.Longitude, 0.0001f, 0.0001f);
             var vertex1sorted = routerDb.Network.GeometricGraph.SearchClosest(vertex1.Latitude, vertex1.Longitude, 0.0001f, 0.0001f);
@@ -366,11 +349,7 @@
                     "Itinero.Test.test_data.networks.network6.geojson"));
 
             var car = Itinero.Osm.Vehicles.Vehicle.Car.Fastest();
-<<<<<<< HEAD
-            routerDb.AddSupportedProfile(car.Definition);
-=======
             routerDb.AddSupportedVehicle(car.Parent);
->>>>>>> 17253cb6
 
             var vertex0 = routerDb.Network.GetVertex(0);
             var vertex1 = routerDb.Network.GetVertex(1);
@@ -382,7 +361,7 @@
             var vertex7 = routerDb.Network.GetVertex(7);
 
             routerDb.Network.Sort();
-            routerDb.AddContracted(car.Definition, true);
+            routerDb.AddContracted(car, true);
 
             var router = new Router(routerDb);
 
@@ -410,11 +389,7 @@
                     "Itinero.Test.test_data.networks.network7.geojson"));
 
             var car = Itinero.Osm.Vehicles.Vehicle.Car.Fastest();
-<<<<<<< HEAD
-            routerDb.AddSupportedProfile(car.Definition);
-=======
             routerDb.AddSupportedVehicle(car.Parent);
->>>>>>> 17253cb6
 
             var vertices = new Coordinate[]
                 {
@@ -429,7 +404,7 @@
                 };
 
             routerDb.Sort();
-            routerDb.AddContracted(car.Definition, true);
+            routerDb.AddContracted(car, true);
 
             var ids = new uint[vertices.Length];
             for(uint v = 0; v < ids.Length; v++)
