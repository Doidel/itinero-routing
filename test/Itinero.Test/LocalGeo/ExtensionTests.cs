﻿/*
 *  Licensed to SharpSoftware under one or more contributor
 *  license agreements. See the NOTICE file distributed with this work for 
 *  additional information regarding copyright ownership.
 * 
 *  SharpSoftware licenses this file to you under the Apache License, 
 *  Version 2.0 (the "License"); you may not use this file except in 
 *  compliance with the License. You may obtain a copy of the License at
 * 
 *       http://www.apache.org/licenses/LICENSE-2.0
 * 
 *  Unless required by applicable law or agreed to in writing, software
 *  distributed under the License is distributed on an "AS IS" BASIS,
 *  WITHOUT WARRANTIES OR CONDITIONS OF ANY KIND, either express or implied.
 *  See the License for the specific language governing permissions and
 *  limitations under the License.
 */

using System.Collections.Generic;
using Itinero.LocalGeo;
using Itinero.LocalGeo.IO;
using Itinero.LocalGeo.Operations;
using NUnit.Framework;

namespace Itinero.Test.LocalGeo
{
    /// <summary>
    /// Contains tests for the local geo extension methods.
    /// </summary>
    [TestFixture]
    public class ExtensionTests
    {
        /// <summary>
        /// Tests simplification.
        /// </summary>
        [Test]
        public void TestSimplify()
        {
            var shape = new Coordinate[]
            {
                new Coordinate(51.16917253319145f, 4.476456642150879f),
                new Coordinate(51.16937434957071f, 4.477078914642334f),
                new Coordinate(51.16942143993214f, 4.477341771125793f),
                new Coordinate(51.16938444036650f, 4.477781653404236f),
                new Coordinate(51.16933734996729f, 4.478076696395874f)
            };

            var simplified = shape.Simplify(50);
            Assert.IsNotNull(simplified);
            Assert.AreEqual(2, simplified.Length);
            Assert.AreEqual(shape[0].Latitude, simplified[0].Latitude);
            Assert.AreEqual(shape[0].Longitude, simplified[0].Longitude);
            Assert.AreEqual(shape[shape.Length - 1].Latitude, simplified[simplified.Length - 1].Latitude);
            Assert.AreEqual(shape[shape.Length - 1].Longitude, simplified[simplified.Length - 1].Longitude);
            
            simplified = shape.Simplify(0.0000001f);
            Assert.IsNotNull(simplified);
            Assert.AreEqual(5, simplified.Length);
            Assert.AreEqual(shape[0].Latitude, simplified[0].Latitude);
            Assert.AreEqual(shape[0].Longitude, simplified[0].Longitude);
            Assert.AreEqual(shape[1].Latitude, simplified[1].Latitude);
            Assert.AreEqual(shape[1].Longitude, simplified[1].Longitude);
            Assert.AreEqual(shape[2].Latitude, simplified[2].Latitude);
            Assert.AreEqual(shape[2].Longitude, simplified[2].Longitude);
            Assert.AreEqual(shape[3].Latitude, simplified[3].Latitude);
            Assert.AreEqual(shape[3].Longitude, simplified[3].Longitude);
            Assert.AreEqual(shape[4].Latitude, simplified[4].Latitude);
            Assert.AreEqual(shape[4].Longitude, simplified[4].Longitude);
        }

        /// <summary>
        /// Tests the location after distance.
        /// </summary>
        [Test]
        public void TestLocationAfterDistance()
        {
            float E = 1f;

            var location1 = new Coordinate(51.266211413970844f, 4.789953231811523f);
            var location2 = new Coordinate(51.266265118440224f, 4.804372787475586f);

            var total = Coordinate.DistanceEstimateInMeter(location1, location2);
            var location = Itinero.LocalGeo.Extensions.LocationAfterDistance(location1, location2, 500);
            Assert.AreEqual(500, Coordinate.DistanceEstimateInMeter(location1, location), E);
            Assert.AreEqual(total - 500, Coordinate.DistanceEstimateInMeter(location2, location), E);
            location = Itinero.LocalGeo.Extensions.LocationAfterDistance(location1, location2, 250);
            Assert.AreEqual(250, Coordinate.DistanceEstimateInMeter(location1, location), E);
            Assert.AreEqual(total - 250, Coordinate.DistanceEstimateInMeter(location2, location), E);
        }

        
        
        [Test]
        public void TestData1()
        {
            var coors = "Itinero.Test.test_data.points.points1.geojson".LoadAsStream().LoadTestPoints();
            var hull = coors.Convexhull();

            var hullGeoJson = new Polygon(){ExteriorRing = hull}.ToGeoJson();
           // System.IO.File.WriteAllText("/home/pietervdvn/Desktop/Result.geojson", hullGeoJson);
            var expected = "Itinero.Test.test_data.points.points1.hull.geojson".LoadAsStream().ReadToEnd();
            Assert.AreEqual(expected, hullGeoJson);
        }

<<<<<<< HEAD
        [Test]
        public void TestData2()
        { var coors = "Itinero.Test.test_data.points.points2.geojson".LoadAsStream().LoadTestPoints();
            var hull = coors.Convexhull();

            var hullGeoJson = new Polygon(){ExteriorRing = hull}.ToGeoJson();
          //  System.IO.File.WriteAllText("/home/pietervdvn/Desktop/Result.geojson", hullGeoJson);
            var expected = "Itinero.Test.test_data.points.points2.hull.geojson".LoadAsStream().ReadToEnd();
            Assert.AreEqual(expected, hullGeoJson);
=======
            Assert.AreEqual("{\"type\":\"FeatureCollection\",\"features\":[{\"type\":\"Feature\",\"name\":\"Shape\",\"properties\":{},\"geometry\":{\"type\":\"Polygon\",\"coordinates\":[[[7.03125,47.5172],[7.03125,51.17934],[13.35938,48.45835],[13.00781,48.22467],[7.03125,47.5172]]]}}]}",
                hullGeoJson);
>>>>>>> 18a8c304
        }


    }
}<|MERGE_RESOLUTION|>--- conflicted
+++ resolved
@@ -97,12 +97,10 @@
             var hull = coors.Convexhull();
 
             var hullGeoJson = new Polygon(){ExteriorRing = hull}.ToGeoJson();
-           // System.IO.File.WriteAllText("/home/pietervdvn/Desktop/Result.geojson", hullGeoJson);
             var expected = "Itinero.Test.test_data.points.points1.hull.geojson".LoadAsStream().ReadToEnd();
             Assert.AreEqual(expected, hullGeoJson);
         }
 
-<<<<<<< HEAD
         [Test]
         public void TestData2()
         { var coors = "Itinero.Test.test_data.points.points2.geojson".LoadAsStream().LoadTestPoints();
@@ -112,12 +110,6 @@
           //  System.IO.File.WriteAllText("/home/pietervdvn/Desktop/Result.geojson", hullGeoJson);
             var expected = "Itinero.Test.test_data.points.points2.hull.geojson".LoadAsStream().ReadToEnd();
             Assert.AreEqual(expected, hullGeoJson);
-=======
-            Assert.AreEqual("{\"type\":\"FeatureCollection\",\"features\":[{\"type\":\"Feature\",\"name\":\"Shape\",\"properties\":{},\"geometry\":{\"type\":\"Polygon\",\"coordinates\":[[[7.03125,47.5172],[7.03125,51.17934],[13.35938,48.45835],[13.00781,48.22467],[7.03125,47.5172]]]}}]}",
-                hullGeoJson);
->>>>>>> 18a8c304
         }
-
-
     }
 }